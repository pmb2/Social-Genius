FROM node:18

WORKDIR /app

# Install dependencies required for Playwright and PostgreSQL
RUN apt-get update && apt-get install -y \
    libglib2.0-0 \
    libnss3 \
    libnspr4 \
    libatk1.0-0 \
    libatk-bridge2.0-0 \
    libcups2 \
    libdrm2 \
    libdbus-1-3 \
    libxcb1 \
    libxkbcommon0 \
    libx11-6 \
    libxcomposite1 \
    libxdamage1 \
    libxext6 \
    libxfixes3 \
    libxrandr2 \
    libgbm1 \
    libpango-1.0-0 \
    libcairo2 \
    libasound2 \
    libatspi2.0-0 \
    fonts-liberation \
    wget \
    xvfb \
    python3 \
    python3-pip \
    # PostgreSQL development library needed for compiling native modules
    postgresql-client \
    postgresql-common \
    libpq-dev \
    build-essential \
    && apt-get clean \
    && rm -rf /var/lib/apt/lists/*

# Copy package information
COPY package.json package-lock.json ./

# Disable native PostgreSQL modules
ENV NODE_PG_FORCE_NATIVE=0
ENV DEBUG_DATABASE=true
ENV PG_DEBUG=true

# Install dependencies without using native modules
RUN npm ci --ignore-scripts --legacy-peer-deps

# Make sure all Radix UI components are installed
RUN npm install --ignore-scripts @radix-ui/react-dropdown-menu @radix-ui/react-icons @radix-ui/react-dialog @radix-ui/react-slot @radix-ui/react-label @radix-ui/react-tabs

# Create a direct pg package without native bindings for more control
RUN mkdir -p /app/node_modules/pg-pure
COPY pg-patch.cjs /app/node_modules/pg-pure/
RUN echo 'module.exports = require("../../pg-patch.cjs");' > /app/node_modules/pg-pure/index.js

# Install Playwright browsers
RUN npx playwright install chromium
RUN npx playwright install-deps chromium

# Create directory for browser cookies
RUN mkdir -p /app/browser_cookies && chmod 777 /app/browser_cookies

# Copy source code
COPY . .

# Verify Next.js is installed and accessible
RUN npm list next
RUN echo "Node.js binary path: $(which node)"
RUN echo "NPM binary path: $(which npm)"
RUN ls -la /app/node_modules/.bin/

# Create .env.local file to override Next.js environment variables
RUN echo "NEXT_PUBLIC_DATABASE_URL=$DATABASE_URL" > .env.local
RUN echo "NEXT_PUBLIC_GROQ_API_KEY=$GROQ_API_KEY" >> .env.local
RUN echo "NEXT_PUBLIC_EXA_API_KEY=$EXA_API_KEY" >> .env.local
RUN echo "NEXT_PUBLIC_OPENAI_API_KEY=$OPENAI_API_KEY" >> .env.local

# Create and set permissions for temp directory (for PDF processing)
RUN mkdir -p /tmp && chmod 777 /tmp

# Set environment variables
ENV NODE_ENV=development
ENV PLAYWRIGHT_BROWSERS_PATH=/root/.cache/ms-playwright
ENV NEXT_TELEMETRY_DISABLED=1
ENV WATCHPACK_POLLING=true
<<<<<<< HEAD
ENV NODE_PG_FORCE_NATIVE=0
ENV RUNNING_IN_DOCKER=true
=======
ENV PATH="/app/node_modules/.bin:${PATH}"
>>>>>>> cd1efd2b

# Ensure Playwright browsers are properly installed and accessible
RUN chmod -R 755 /root/.cache/ms-playwright
RUN ls -la /root/.cache/ms-playwright

# Expose port
EXPOSE 3000

# Install pg modules without using native bindings
RUN npm install --ignore-scripts pg pg-pool

# Apply pg-patch and start the development server
CMD ["sh", "-c", "node pg-patch.cjs && node node_modules_patch.cjs && node fix-pg-pool.cjs && export NODE_OPTIONS='--max-old-space-size=4096' && npm run dev"]<|MERGE_RESOLUTION|>--- conflicted
+++ resolved
@@ -2,7 +2,7 @@
 
 WORKDIR /app
 
-# Install dependencies required for Playwright and PostgreSQL
+# Install dependencies required for Playwright
 RUN apt-get update && apt-get install -y \
     libglib2.0-0 \
     libnss3 \
@@ -30,32 +30,17 @@
     xvfb \
     python3 \
     python3-pip \
-    # PostgreSQL development library needed for compiling native modules
-    postgresql-client \
-    postgresql-common \
-    libpq-dev \
-    build-essential \
     && apt-get clean \
     && rm -rf /var/lib/apt/lists/*
 
 # Copy package information
 COPY package.json package-lock.json ./
 
-# Disable native PostgreSQL modules
-ENV NODE_PG_FORCE_NATIVE=0
-ENV DEBUG_DATABASE=true
-ENV PG_DEBUG=true
+# Install dependencies (with legacy peer deps to avoid version conflicts)
+RUN npm ci --legacy-peer-deps
 
-# Install dependencies without using native modules
-RUN npm ci --ignore-scripts --legacy-peer-deps
-
-# Make sure all Radix UI components are installed
-RUN npm install --ignore-scripts @radix-ui/react-dropdown-menu @radix-ui/react-icons @radix-ui/react-dialog @radix-ui/react-slot @radix-ui/react-label @radix-ui/react-tabs
-
-# Create a direct pg package without native bindings for more control
-RUN mkdir -p /app/node_modules/pg-pure
-COPY pg-patch.cjs /app/node_modules/pg-pure/
-RUN echo 'module.exports = require("../../pg-patch.cjs");' > /app/node_modules/pg-pure/index.js
+# Make sure the Radix UI dropdown menu is installed
+RUN npm install @radix-ui/react-dropdown-menu
 
 # Install Playwright browsers
 RUN npx playwright install chromium
@@ -87,12 +72,7 @@
 ENV PLAYWRIGHT_BROWSERS_PATH=/root/.cache/ms-playwright
 ENV NEXT_TELEMETRY_DISABLED=1
 ENV WATCHPACK_POLLING=true
-<<<<<<< HEAD
-ENV NODE_PG_FORCE_NATIVE=0
-ENV RUNNING_IN_DOCKER=true
-=======
 ENV PATH="/app/node_modules/.bin:${PATH}"
->>>>>>> cd1efd2b
 
 # Ensure Playwright browsers are properly installed and accessible
 RUN chmod -R 755 /root/.cache/ms-playwright
@@ -101,8 +81,5 @@
 # Expose port
 EXPOSE 3000
 
-# Install pg modules without using native bindings
-RUN npm install --ignore-scripts pg pg-pool
-
-# Apply pg-patch and start the development server
-CMD ["sh", "-c", "node pg-patch.cjs && node node_modules_patch.cjs && node fix-pg-pool.cjs && export NODE_OPTIONS='--max-old-space-size=4096' && npm run dev"]+# Start development server
+CMD ["npm", "run", "dev"]